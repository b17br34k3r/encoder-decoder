--- conflicted
+++ resolved
@@ -40,12 +40,8 @@
 ## 🚀 Quick Start
 
 ### Option 1: Use Online
-<<<<<<< HEAD
 
 Simply open the [live demo](https://abdullahabbasi11.github.io/encoder-decoder/) in your browser and start using the tool immediately.
-=======
-Simply open the [live demo](https://encoder-decoder.42web.io/) in your browser and start using the tool immediately.
->>>>>>> 90239e23
 
 ### Option 2: Run Locally
 
@@ -58,7 +54,6 @@
 
 2. **Open in your browser**:
    - Simply open the `index.html` file in your preferred web browser
-  
 
 ## 🛠️ Usage
 
@@ -145,7 +140,6 @@
 
 ## 🙏 Acknowledgments
 
-
 - [Font Awesome](https://fontawesome.com/) - For beautiful icons
 - [Google Fonts](https://fonts.google.com/) - For typography
 
